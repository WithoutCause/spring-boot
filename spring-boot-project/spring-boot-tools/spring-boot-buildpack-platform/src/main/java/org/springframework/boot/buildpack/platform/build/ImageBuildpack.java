--- conflicted
+++ resolved
@@ -126,34 +126,18 @@
 			try (OutputStream out = Files.newOutputStream(sourceTarFile)) {
 				tarArchive.writeTo(out);
 			}
-<<<<<<< HEAD
-			return outputPath;
-		}
-
-		private void copyLayerTar(Path path, OutputStream out) throws IOException {
-			try (TarArchiveInputStream tarIn = new TarArchiveInputStream(Files.newInputStream(path));
-					TarArchiveOutputStream tarOut = new TarArchiveOutputStream(out)) {
-				tarOut.setLongFileMode(TarArchiveOutputStream.LONGFILE_POSIX);
-				TarArchiveEntry entry = tarIn.getNextEntry();
-				while (entry != null) {
-					tarOut.putArchiveEntry(entry);
-					StreamUtils.copy(tarIn, tarOut);
-					tarOut.closeArchiveEntry();
-					entry = tarIn.getNextEntry();
-=======
 			Path layerFile = Files.createTempFile("create-builder-scratch-", null);
 			try (TarArchiveOutputStream out = new TarArchiveOutputStream(Files.newOutputStream(layerFile))) {
 				try (TarArchiveInputStream in = new TarArchiveInputStream(Files.newInputStream(sourceTarFile))) {
 					out.setLongFileMode(TarArchiveOutputStream.LONGFILE_POSIX);
-					TarArchiveEntry entry = in.getNextTarEntry();
+					TarArchiveEntry entry = in.getNextEntry();
 					while (entry != null) {
 						out.putArchiveEntry(entry);
 						StreamUtils.copy(in, out);
 						out.closeArchiveEntry();
-						entry = in.getNextTarEntry();
+						entry = in.getNextEntry();
 					}
 					out.finish();
->>>>>>> 9e409702
 				}
 			}
 			return layerFile;
