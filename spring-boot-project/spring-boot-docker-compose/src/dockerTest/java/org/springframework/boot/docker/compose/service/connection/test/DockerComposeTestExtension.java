--- conflicted
+++ resolved
@@ -64,14 +64,9 @@
 		Path workspace = Files.createTempDirectory("DockerComposeTestExtension-");
 		store.put(STORE_KEY_WORKSPACE, workspace);
 		try {
-<<<<<<< HEAD
-			Path transformedComposeFile = prepareComposeFile(workspace, context);
+			Path composeFile = prepareComposeFile(workspace, context);
 			copyAdditionalResources(workspace, context);
-			SpringApplication application = prepareApplication(transformedComposeFile);
-=======
-			Path composeFile = prepareComposeFile(workspace, context);
 			SpringApplication application = prepareApplication(composeFile);
->>>>>>> 6567609c
 			store.put(STORE_KEY_APPLICATION_CONTEXT, application.run());
 		}
 		catch (Exception ex) {
@@ -90,24 +85,15 @@
 
 	private Path transformedComposeFile(Path workspace, Resource composeFileResource, TestImage image) {
 		try {
-<<<<<<< HEAD
-			Path composeFile = composeFileResource.getFile().toPath();
-			String transformedContent = Files.readString(composeFile).replace("{imageName}", image.toString());
-			Path transformedComposeFile = workspace.resolve("compose.yaml");
-			Files.writeString(transformedComposeFile, transformedContent);
-			return transformedComposeFile;
-=======
 			String template = composeFileResource.getContentAsString(StandardCharsets.UTF_8);
 			String content = template.replace("{imageName}", image.toString());
 			Path composeFile = workspace.resolve("compose.yaml");
 			Files.writeString(composeFile, content);
 			return composeFile;
->>>>>>> 6567609c
 		}
 		catch (IOException ex) {
 			fail("Error transforming Docker compose file '" + composeFileResource + "': " + ex.getMessage(), ex);
 			return null;
-<<<<<<< HEAD
 		}
 	}
 
@@ -126,8 +112,6 @@
 		}
 		catch (IOException ex) {
 			fail("Error copying additional resource '" + resource + "': " + ex.getMessage(), ex);
-=======
->>>>>>> 6567609c
 		}
 	}
 
