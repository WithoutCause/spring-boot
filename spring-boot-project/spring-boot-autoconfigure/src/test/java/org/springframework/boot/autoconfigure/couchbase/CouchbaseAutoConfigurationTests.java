--- conflicted
+++ resolved
@@ -146,23 +146,12 @@
 				"spring.couchbase.env.ssl.keyStorePassword=secret");
 	}
 
-<<<<<<< HEAD
-	private void testCouchbaseEnv(
-			Consumer<DefaultCouchbaseEnvironment> environmentConsumer,
-			String... environment) {
-		this.contextRunner.withUserConfiguration(CouchbaseTestConfigurer.class)
-				.withPropertyValues(environment).run((context) -> {
-					CouchbaseProperties properties = context
-							.getBean(CouchbaseProperties.class);
-					DefaultCouchbaseEnvironment env = new CouchbaseConfiguration(
-							properties).initializeEnvironmentBuilder(properties).build();
-=======
 	private void testCouchbaseEnv(Consumer<DefaultCouchbaseEnvironment> environmentConsumer, String... environment) {
 		this.contextRunner.withUserConfiguration(CouchbaseTestConfigurer.class).withPropertyValues(environment)
 				.run((context) -> {
 					CouchbaseProperties properties = context.getBean(CouchbaseProperties.class);
-					DefaultCouchbaseEnvironment env = new CouchbaseConfiguration(properties).couchbaseEnvironment();
->>>>>>> 24925c3d
+					DefaultCouchbaseEnvironment env = new CouchbaseConfiguration(properties)
+							.initializeEnvironmentBuilder(properties).build();
 					environmentConsumer.accept(env);
 				});
 	}
