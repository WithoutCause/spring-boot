--- conflicted
+++ resolved
@@ -152,14 +152,9 @@
 		@ConditionalOnMissingBean(DispatcherServletPathProvider.class)
 		@ConditionalOnSingleCandidate(DispatcherServlet.class)
 		public DispatcherServletPathProvider dispatcherServletPathProvider() {
-<<<<<<< HEAD
-			return () -> DispatcherServletRegistrationConfiguration.this.webMvcProperties
-					.getServlet().getPath();
-=======
 			return () -> Collections.singleton(
-					DispatcherServletRegistrationConfiguration.this.serverProperties
+					DispatcherServletRegistrationConfiguration.this.webMvcProperties
 							.getServlet().getPath());
->>>>>>> fddc9e9c
 		}
 
 	}
