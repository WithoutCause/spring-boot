/*
 * Copyright 2012-2019 the original author or authors.
 *
 * Licensed under the Apache License, Version 2.0 (the "License");
 * you may not use this file except in compliance with the License.
 * You may obtain a copy of the License at
 *
 *      https://www.apache.org/licenses/LICENSE-2.0
 *
 * Unless required by applicable law or agreed to in writing, software
 * distributed under the License is distributed on an "AS IS" BASIS,
 * WITHOUT WARRANTIES OR CONDITIONS OF ANY KIND, either express or implied.
 * See the License for the specific language governing permissions and
 * limitations under the License.
 */

package org.springframework.boot.autoconfigure.mongo;

import java.util.stream.Collectors;

import javax.annotation.PreDestroy;

import com.mongodb.MongoClientSettings;
import com.mongodb.MongoClientSettings.Builder;
import com.mongodb.connection.netty.NettyStreamFactoryFactory;
import com.mongodb.reactivestreams.client.MongoClient;
import io.netty.channel.EventLoopGroup;
import io.netty.channel.nio.NioEventLoopGroup;
import io.netty.channel.socket.SocketChannel;
import reactor.core.publisher.Flux;

import org.springframework.beans.factory.DisposableBean;
import org.springframework.beans.factory.ObjectProvider;
import org.springframework.boot.autoconfigure.EnableAutoConfiguration;
import org.springframework.boot.autoconfigure.condition.ConditionalOnClass;
import org.springframework.boot.autoconfigure.condition.ConditionalOnMissingBean;
import org.springframework.boot.context.properties.EnableConfigurationProperties;
import org.springframework.context.annotation.Bean;
import org.springframework.context.annotation.Configuration;
import org.springframework.core.Ordered;
import org.springframework.core.annotation.Order;
import org.springframework.core.env.Environment;

/**
 * {@link EnableAutoConfiguration Auto-configuration} for Reactive Mongo.
 *
 * @author Mark Paluch
 * @author Stephane Nicoll
 * @since 2.0.0
 */
@Configuration
@ConditionalOnClass({ MongoClient.class, Flux.class })
@EnableConfigurationProperties(MongoProperties.class)
public class MongoReactiveAutoConfiguration {

	private final MongoClientSettings settings;

	private MongoClient mongo;

	public MongoReactiveAutoConfiguration(ObjectProvider<MongoClientSettings> settings) {
		this.settings = settings.getIfAvailable();
	}

	@PreDestroy
	public void close() {
		if (this.mongo != null) {
			this.mongo.close();
		}
	}

	@Bean
	@ConditionalOnMissingBean
<<<<<<< HEAD
	public MongoClient reactiveStreamsMongoClient(MongoProperties properties,
			Environment environment,
			ObjectProvider<MongoClientSettingsBuilderCustomizer> builderCustomizers) {
		ReactiveMongoClientFactory factory = new ReactiveMongoClientFactory(properties,
				environment,
				builderCustomizers.orderedStream().collect(Collectors.toList()));
=======
	public MongoClient reactiveStreamsMongoClient(MongoProperties properties, Environment environment,
			ObjectProvider<List<MongoClientSettingsBuilderCustomizer>> builderCustomizers) {
		ReactiveMongoClientFactory factory = new ReactiveMongoClientFactory(properties, environment,
				builderCustomizers.getIfAvailable());
>>>>>>> c6c139d9
		this.mongo = factory.createMongoClient(this.settings);
		return this.mongo;
	}

	@Configuration
	@ConditionalOnClass({ SocketChannel.class, NioEventLoopGroup.class })
	static class NettyDriverConfiguration {

		@Bean
		@Order(Ordered.HIGHEST_PRECEDENCE)
		public NettyDriverMongoClientSettingsBuilderCustomizer nettyDriverCustomizer(
				ObjectProvider<MongoClientSettings> settings) {
<<<<<<< HEAD
			return new NettyDriverMongoClientSettingsBuilderCustomizer(settings);
=======
			return (builder) -> {
				if (!isStreamFactoryFactoryDefined(settings.getIfAvailable())) {
					builder.streamFactoryFactory(NettyStreamFactoryFactory.builder().build());
				}
			};
>>>>>>> c6c139d9
		}

		private static final class NettyDriverMongoClientSettingsBuilderCustomizer
				implements MongoClientSettingsBuilderCustomizer, DisposableBean {

			private final ObjectProvider<MongoClientSettings> settings;

			private volatile EventLoopGroup eventLoopGroup;

			private NettyDriverMongoClientSettingsBuilderCustomizer(
					ObjectProvider<MongoClientSettings> settings) {
				this.settings = settings;
			}

			@Override
			public void customize(Builder builder) {
				if (!isStreamFactoryFactoryDefined(this.settings.getIfAvailable())) {
					NioEventLoopGroup eventLoopGroup = new NioEventLoopGroup();
					this.eventLoopGroup = eventLoopGroup;
					builder.streamFactoryFactory(NettyStreamFactoryFactory.builder()
							.eventLoopGroup(eventLoopGroup).build());
				}
			}

			@Override
			public void destroy() {
				EventLoopGroup eventLoopGroup = this.eventLoopGroup;
				if (eventLoopGroup != null) {
					eventLoopGroup.shutdownGracefully().awaitUninterruptibly();
					this.eventLoopGroup = null;
				}
			}

			private boolean isStreamFactoryFactoryDefined(MongoClientSettings settings) {
				return settings != null && settings.getStreamFactoryFactory() != null;
			}

		}

	}

}<|MERGE_RESOLUTION|>--- conflicted
+++ resolved
@@ -70,19 +70,10 @@
 
 	@Bean
 	@ConditionalOnMissingBean
-<<<<<<< HEAD
-	public MongoClient reactiveStreamsMongoClient(MongoProperties properties,
-			Environment environment,
+	public MongoClient reactiveStreamsMongoClient(MongoProperties properties, Environment environment,
 			ObjectProvider<MongoClientSettingsBuilderCustomizer> builderCustomizers) {
-		ReactiveMongoClientFactory factory = new ReactiveMongoClientFactory(properties,
-				environment,
+		ReactiveMongoClientFactory factory = new ReactiveMongoClientFactory(properties, environment,
 				builderCustomizers.orderedStream().collect(Collectors.toList()));
-=======
-	public MongoClient reactiveStreamsMongoClient(MongoProperties properties, Environment environment,
-			ObjectProvider<List<MongoClientSettingsBuilderCustomizer>> builderCustomizers) {
-		ReactiveMongoClientFactory factory = new ReactiveMongoClientFactory(properties, environment,
-				builderCustomizers.getIfAvailable());
->>>>>>> c6c139d9
 		this.mongo = factory.createMongoClient(this.settings);
 		return this.mongo;
 	}
@@ -95,15 +86,7 @@
 		@Order(Ordered.HIGHEST_PRECEDENCE)
 		public NettyDriverMongoClientSettingsBuilderCustomizer nettyDriverCustomizer(
 				ObjectProvider<MongoClientSettings> settings) {
-<<<<<<< HEAD
 			return new NettyDriverMongoClientSettingsBuilderCustomizer(settings);
-=======
-			return (builder) -> {
-				if (!isStreamFactoryFactoryDefined(settings.getIfAvailable())) {
-					builder.streamFactoryFactory(NettyStreamFactoryFactory.builder().build());
-				}
-			};
->>>>>>> c6c139d9
 		}
 
 		private static final class NettyDriverMongoClientSettingsBuilderCustomizer
@@ -113,8 +96,7 @@
 
 			private volatile EventLoopGroup eventLoopGroup;
 
-			private NettyDriverMongoClientSettingsBuilderCustomizer(
-					ObjectProvider<MongoClientSettings> settings) {
+			private NettyDriverMongoClientSettingsBuilderCustomizer(ObjectProvider<MongoClientSettings> settings) {
 				this.settings = settings;
 			}
 
@@ -123,8 +105,8 @@
 				if (!isStreamFactoryFactoryDefined(this.settings.getIfAvailable())) {
 					NioEventLoopGroup eventLoopGroup = new NioEventLoopGroup();
 					this.eventLoopGroup = eventLoopGroup;
-					builder.streamFactoryFactory(NettyStreamFactoryFactory.builder()
-							.eventLoopGroup(eventLoopGroup).build());
+					builder.streamFactoryFactory(
+							NettyStreamFactoryFactory.builder().eventLoopGroup(eventLoopGroup).build());
 				}
 			}
 
