--- conflicted
+++ resolved
@@ -58,15 +58,11 @@
  * @author Brian Clozel
  * @author Olivier Lamy
  * @author Chentao Qu
-<<<<<<< HEAD
  * @author Artsiom Yudovin
  * @author Andrew McGhie
  * @author Rafiullah Hamedy
  * @author Dirk Deyne
  * @author HaiTao Zhang
-=======
- * @author Rafiullah Hamedy
->>>>>>> b61b7b07
  * @since 1.0.0
  */
 @ConfigurationProperties(prefix = "server", ignoreUnknownFields = true)
@@ -363,19 +359,11 @@
 		private int minSpareThreads = 10;
 
 		/**
-		 * Maximum size of the HTTP message header.
-		 */
-		private DataSize maxHttpHeaderSize = DataSize.ofBytes(0);
-
-		/**
-<<<<<<< HEAD
-=======
 		 * Maximum size of the form content in any HTTP post request.
 		 */
 		private DataSize maxHttpFormPostSize = DataSize.ofMegabytes(2);
 
 		/**
->>>>>>> b61b7b07
 		 * Maximum amount of request body to swallow.
 		 */
 		private DataSize maxSwallowSize = DataSize.ofMegabytes(2);
