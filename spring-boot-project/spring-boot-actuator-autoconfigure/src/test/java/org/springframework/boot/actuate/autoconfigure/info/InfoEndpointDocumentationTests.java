/*
 * Copyright 2012-2025 the original author or authors.
 *
 * Licensed under the Apache License, Version 2.0 (the "License");
 * you may not use this file except in compliance with the License.
 * You may obtain a copy of the License at
 *
 *      https://www.apache.org/licenses/LICENSE-2.0
 *
 * Unless required by applicable law or agreed to in writing, software
 * distributed under the License is distributed on an "AS IS" BASIS,
 * WITHOUT WARRANTIES OR CONDITIONS OF ANY KIND, either express or implied.
 * See the License for the specific language governing permissions and
 * limitations under the License.
 */

package org.springframework.boot.actuate.autoconfigure.info;

import java.time.Instant;
import java.util.List;
import java.util.Properties;

import org.junit.jupiter.api.Test;

import org.springframework.boot.actuate.autoconfigure.endpoint.web.documentation.MockMvcEndpointDocumentationTests;
import org.springframework.boot.actuate.info.BuildInfoContributor;
import org.springframework.boot.actuate.info.GitInfoContributor;
import org.springframework.boot.actuate.info.InfoContributor;
import org.springframework.boot.actuate.info.InfoEndpoint;
import org.springframework.boot.actuate.info.JavaInfoContributor;
import org.springframework.boot.actuate.info.OsInfoContributor;
import org.springframework.boot.actuate.info.ProcessInfoContributor;
import org.springframework.boot.info.BuildProperties;
import org.springframework.boot.info.GitProperties;
import org.springframework.context.annotation.Bean;
import org.springframework.context.annotation.Configuration;
import org.springframework.restdocs.mockmvc.MockMvcRestDocumentation;
import org.springframework.restdocs.payload.FieldDescriptor;
import org.springframework.restdocs.payload.JsonFieldType;
import org.springframework.restdocs.payload.ResponseFieldsSnippet;

import static org.assertj.core.api.Assertions.assertThat;
import static org.springframework.restdocs.payload.PayloadDocumentation.beneathPath;
import static org.springframework.restdocs.payload.PayloadDocumentation.fieldWithPath;
import static org.springframework.restdocs.payload.PayloadDocumentation.responseFields;

/**
 * Tests for generating documentation describing the {@link InfoEndpoint}.
 *
 * @author Andy Wilkinson
 */
class InfoEndpointDocumentationTests extends MockMvcEndpointDocumentationTests {

	@Test
	void info() {
		assertThat(this.mvc.get().uri("/actuator/info")).hasStatusOk()
			.apply(MockMvcRestDocumentation.document("info", gitInfo(), buildInfo(), osInfo(), processInfo(),
					javaInfo()));
	}

	private ResponseFieldsSnippet gitInfo() {
		return responseFields(beneathPath("git"),
				fieldWithPath("branch").description("Name of the Git branch, if any."),
				fieldWithPath("commit").description("Details of the Git commit, if any."),
				fieldWithPath("commit.time").description("Timestamp of the commit, if any.").type(JsonFieldType.VARIES),
				fieldWithPath("commit.id").description("ID of the commit, if any."));
	}

	private ResponseFieldsSnippet buildInfo() {
		return responseFields(beneathPath("build"),
				fieldWithPath("artifact").description("Artifact ID of the application, if any.").optional(),
				fieldWithPath("group").description("Group ID of the application, if any.").optional(),
				fieldWithPath("name").description("Name of the application, if any.")
					.type(JsonFieldType.STRING)
					.optional(),
				fieldWithPath("version").description("Version of the application, if any.").optional(),
				fieldWithPath("time").description("Timestamp of when the application was built, if any.")
					.type(JsonFieldType.VARIES)
					.optional());
	}

	private ResponseFieldsSnippet osInfo() {
		return responseFields(beneathPath("os"), osInfoField("name", "Name of the operating system"),
				osInfoField("version", "Version of the operating system"),
				osInfoField("arch", "Architecture of the operating system"));
	}

	private FieldDescriptor osInfoField(String field, String desc) {
		return fieldWithPath(field).description(desc + " (as obtained from the 'os." + field + "' system property).")
			.type(JsonFieldType.STRING)
			.optional();
	}

	private ResponseFieldsSnippet processInfo() {
		return responseFields(beneathPath("process"),
				fieldWithPath("pid").description("Process ID.").type(JsonFieldType.NUMBER),
				fieldWithPath("parentPid").description("Parent Process ID (or -1).").type(JsonFieldType.NUMBER),
				fieldWithPath("owner").description("Process owner.").type(JsonFieldType.STRING),
				fieldWithPath("cpus").description("Number of CPUs available to the process.")
					.type(JsonFieldType.NUMBER),
				fieldWithPath("memory").description("Memory information."),
				fieldWithPath("memory.heap").description("Heap memory."),
				fieldWithPath("memory.heap.init").description("Number of bytes initially requested by the JVM."),
				fieldWithPath("memory.heap.used").description("Number of bytes currently being used."),
				fieldWithPath("memory.heap.committed").description("Number of bytes committed for JVM use."),
				fieldWithPath("memory.heap.max")
					.description("Maximum number of bytes that can be used by the JVM (or -1)."),
				fieldWithPath("memory.nonHeap").description("Non-heap memory."),
				fieldWithPath("memory.nonHeap.init").description("Number of bytes initially requested by the JVM."),
				fieldWithPath("memory.nonHeap.used").description("Number of bytes currently being used."),
				fieldWithPath("memory.nonHeap.committed").description("Number of bytes committed for JVM use."),
				fieldWithPath("memory.nonHeap.max")
<<<<<<< HEAD
					.description("The maximum number of bytes that can be used by the JVM (or -1)."),
				fieldWithPath("memory.garbageCollectors").description("Details for garbage collectors."),
				fieldWithPath("memory.garbageCollectors[].name").description("Name of of the garbage collector."),
				fieldWithPath("memory.garbageCollectors[].collectionCount")
					.description("Total number of collections that have occurred."));

=======
					.description("Maximum number of bytes that can be used by the JVM (or -1)."));
>>>>>>> db68aea3
	}

	private ResponseFieldsSnippet javaInfo() {
		return responseFields(beneathPath("java"),
				fieldWithPath("version").description("Java version, if available.")
					.type(JsonFieldType.STRING)
					.optional(),
				fieldWithPath("vendor").description("Vendor details."),
				fieldWithPath("vendor.name").description("Vendor name, if available.")
					.type(JsonFieldType.STRING)
					.optional(),
				fieldWithPath("vendor.version").description("Vendor version, if available.")
					.type(JsonFieldType.STRING)
					.optional(),
				fieldWithPath("runtime").description("Runtime details."),
				fieldWithPath("runtime.name").description("Runtime name, if available.")
					.type(JsonFieldType.STRING)
					.optional(),
				fieldWithPath("runtime.version").description("Runtime version, if available.")
					.type(JsonFieldType.STRING)
					.optional(),
				fieldWithPath("jvm").description("JVM details."),
				fieldWithPath("jvm.name").description("JVM name, if available.").type(JsonFieldType.STRING).optional(),
				fieldWithPath("jvm.vendor").description("JVM vendor, if available.")
					.type(JsonFieldType.STRING)
					.optional(),
				fieldWithPath("jvm.version").description("JVM version, if available.")
					.type(JsonFieldType.STRING)
					.optional());
	}

	@Configuration(proxyBeanMethods = false)
	static class TestConfiguration {

		@Bean
		InfoEndpoint endpoint(List<InfoContributor> infoContributors) {
			return new InfoEndpoint(infoContributors);
		}

		@Bean
		GitInfoContributor gitInfoContributor() {
			Properties properties = new Properties();
			properties.put("branch", "main");
			properties.put("commit.id", "df027cf1ec5aeba2d4fedd7b8c42b88dc5ce38e5");
			properties.put("commit.id.abbrev", "df027cf");
			properties.put("commit.time", Long.toString(Instant.now().getEpochSecond()));
			GitProperties gitProperties = new GitProperties(properties);
			return new GitInfoContributor(gitProperties);
		}

		@Bean
		BuildInfoContributor buildInfoContributor() {
			Properties properties = new Properties();
			properties.put("group", "com.example");
			properties.put("artifact", "application");
			properties.put("version", "1.0.3");
			BuildProperties buildProperties = new BuildProperties(properties);
			return new BuildInfoContributor(buildProperties);
		}

		@Bean
		OsInfoContributor osInfoContributor() {
			return new OsInfoContributor();
		}

		@Bean
		ProcessInfoContributor processInfoContributor() {
			return new ProcessInfoContributor();
		}

		@Bean
		JavaInfoContributor javaInfoContributor() {
			return new JavaInfoContributor();
		}

	}

}<|MERGE_RESOLUTION|>--- conflicted
+++ resolved
@@ -110,16 +110,11 @@
 				fieldWithPath("memory.nonHeap.used").description("Number of bytes currently being used."),
 				fieldWithPath("memory.nonHeap.committed").description("Number of bytes committed for JVM use."),
 				fieldWithPath("memory.nonHeap.max")
-<<<<<<< HEAD
-					.description("The maximum number of bytes that can be used by the JVM (or -1)."),
+					.description("Maximum number of bytes that can be used by the JVM (or -1)."),
 				fieldWithPath("memory.garbageCollectors").description("Details for garbage collectors."),
 				fieldWithPath("memory.garbageCollectors[].name").description("Name of of the garbage collector."),
 				fieldWithPath("memory.garbageCollectors[].collectionCount")
 					.description("Total number of collections that have occurred."));
-
-=======
-					.description("Maximum number of bytes that can be used by the JVM (or -1)."));
->>>>>>> db68aea3
 	}
 
 	private ResponseFieldsSnippet javaInfo() {
