--- conflicted
+++ resolved
@@ -53,15 +53,10 @@
 		this.contextRunner.run((context) -> {
 			context.getBean(CityRepository.class).count();
 			MeterRegistry registry = context.getBean(MeterRegistry.class);
-<<<<<<< HEAD
-			assertThat(registry.get("spring.data.repository.invocations").tag("repository", "CityRepository").timer()
-					.count()).isOne();
-=======
 			assertThat(registry.get("spring.data.repository.invocations")
 				.tag("repository", "CityRepository")
 				.timer()
-				.count()).isEqualTo(1);
->>>>>>> df5898a1
+				.count()).isOne();
 		});
 	}
 
