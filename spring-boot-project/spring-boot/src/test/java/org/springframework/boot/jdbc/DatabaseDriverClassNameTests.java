--- conflicted
+++ resolved
@@ -1,9 +1,5 @@
 /*
-<<<<<<< HEAD
- * Copyright 2012-2018 the original author or authors.
-=======
  * Copyright 2012-2019 the original author or authors.
->>>>>>> c6c139d9
  *
  * Licensed under the Apache License, Version 2.0 (the "License");
  * you may not use this file except in compliance with the License.
@@ -48,14 +44,8 @@
 public class DatabaseDriverClassNameTests {
 
 	private static final Set<DatabaseDriver> EXCLUDED_DRIVERS = Collections
-<<<<<<< HEAD
-			.unmodifiableSet(EnumSet.of(DatabaseDriver.UNKNOWN, DatabaseDriver.ORACLE,
-					DatabaseDriver.DB2, DatabaseDriver.DB2_AS400, DatabaseDriver.INFORMIX,
-					DatabaseDriver.HANA, DatabaseDriver.TERADATA));
-=======
 			.unmodifiableSet(EnumSet.of(DatabaseDriver.UNKNOWN, DatabaseDriver.ORACLE, DatabaseDriver.DB2,
-					DatabaseDriver.DB2_AS400, DatabaseDriver.INFORMIX, DatabaseDriver.TERADATA));
->>>>>>> c6c139d9
+					DatabaseDriver.DB2_AS400, DatabaseDriver.INFORMIX, DatabaseDriver.HANA, DatabaseDriver.TERADATA));
 
 	private final String className;
 
