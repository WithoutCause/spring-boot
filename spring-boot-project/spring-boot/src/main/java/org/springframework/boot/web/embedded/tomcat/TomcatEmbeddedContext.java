--- conflicted
+++ resolved
@@ -46,16 +46,6 @@
 
 	private TomcatStarter starter;
 
-<<<<<<< HEAD
-=======
-	private final boolean overrideLoadOnStart;
-
-	TomcatEmbeddedContext() {
-		this.overrideLoadOnStart = ReflectionUtils.findMethod(StandardContext.class, "loadOnStartup", Container[].class)
-				.getReturnType() == boolean.class;
-	}
-
->>>>>>> c6c139d9
 	@Override
 	public boolean loadOnStartup(Container[] children) {
 		// deferred until later (see deferredLoadOnStartup)
@@ -90,22 +80,12 @@
 
 	private void load(Wrapper wrapper) {
 		try {
-<<<<<<< HEAD
 			wrapper.load();
 		}
 		catch (ServletException ex) {
-			String message = sm.getString("standardContext.loadOnStartup.loadException",
-					getName(), wrapper.getName());
+			String message = sm.getString("standardContext.loadOnStartup.loadException", getName(), wrapper.getName());
 			if (getComputedFailCtxIfServletStartFails()) {
 				throw new WebServerException(message, ex);
-=======
-			if (this.overrideLoadOnStart) {
-				// Earlier versions of Tomcat used a version that returned void. If that
-				// version is used our overridden loadOnStart method won't have been
-				// called and the original will have already run.
-				boolean started = super.loadOnStartup(findChildren());
-				Assert.state(started, "Unable to start embedded tomcat context " + getName());
->>>>>>> c6c139d9
 			}
 			getLogger().error(message, StandardWrapper.getRootCause(ex));
 		}
@@ -121,8 +101,8 @@
 	 * @param code the code to run
 	 */
 	private void doWithThreadContextClassLoader(ClassLoader classLoader, Runnable code) {
-		ClassLoader existingLoader = (classLoader != null)
-				? ClassUtils.overrideThreadContextClassLoader(classLoader) : null;
+		ClassLoader existingLoader = (classLoader != null) ? ClassUtils.overrideThreadContextClassLoader(classLoader)
+				: null;
 		try {
 			code.run();
 		}
