--- conflicted
+++ resolved
@@ -36,18 +36,11 @@
 	@Bean
 	public DefaultSecurityFilterChain springWebFilterChain(HttpSecurity http) throws Exception {
 		return http.csrf((csrf) -> csrf.disable())
-<<<<<<< HEAD
-				// Demonstrate that method security works
-				// Best practice to use both for defense in depth
-				.authorizeHttpRequests((requests) -> requests.anyRequest().permitAll()).httpBasic(withDefaults())
-				.build();
-=======
 			// Demonstrate that method security works
 			// Best practice to use both for defense in depth
-			.authorizeRequests((requests) -> requests.anyRequest().permitAll())
+			.authorizeHttpRequests((requests) -> requests.anyRequest().permitAll())
 			.httpBasic(withDefaults())
 			.build();
->>>>>>> df5898a1
 	}
 
 	@Bean
